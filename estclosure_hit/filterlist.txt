<<<<<<< HEAD
gaussian01  gaussian    0.1     0.0     0.0     0.0     0.0     0.0
gaussian02  gaussian    0.2     0.0     0.0     0.0     0.0     0.0
gaussian03  gaussian    0.3     0.0     0.0     0.0     0.0     0.0
gaussian04  gaussian    0.4     0.0     0.0     0.0     0.0     0.0
=======
gaussian02   gaussian    0.02    0.0     0.0     0.0     0.0     0.0
gaussian04   gaussian    0.04    0.0     0.0     0.0     0.0     0.0
gaussian08   gaussian    0.08    0.0     0.0     0.0     0.0     0.0
gaussian10   gaussian    0.10    0.0     0.0     0.0     0.0     0.0
gaussian16   gaussian    0.10    0.0     0.0     0.0     0.0     0.0
gaussian20   gaussian    0.20    0.0     0.0     0.0     0.0     0.0
gaussian20   gaussian    0.30    0.0     0.0     0.0     0.0     0.0
gaussian40   gaussian    0.40    0.0     0.0     0.0     0.0     0.0
>>>>>>> 8c5b98da
<|MERGE_RESOLUTION|>--- conflicted
+++ resolved
@@ -1,15 +1,8 @@
-<<<<<<< HEAD
-gaussian01  gaussian    0.1     0.0     0.0     0.0     0.0     0.0
-gaussian02  gaussian    0.2     0.0     0.0     0.0     0.0     0.0
-gaussian03  gaussian    0.3     0.0     0.0     0.0     0.0     0.0
-gaussian04  gaussian    0.4     0.0     0.0     0.0     0.0     0.0
-=======
 gaussian02   gaussian    0.02    0.0     0.0     0.0     0.0     0.0
 gaussian04   gaussian    0.04    0.0     0.0     0.0     0.0     0.0
 gaussian08   gaussian    0.08    0.0     0.0     0.0     0.0     0.0
 gaussian10   gaussian    0.10    0.0     0.0     0.0     0.0     0.0
-gaussian16   gaussian    0.10    0.0     0.0     0.0     0.0     0.0
-gaussian20   gaussian    0.20    0.0     0.0     0.0     0.0     0.0
-gaussian20   gaussian    0.30    0.0     0.0     0.0     0.0     0.0
+gaussian16   gaussian    0.16    0.0     0.0     0.0     0.0     0.0
+gaussian24   gaussian    0.24    0.0     0.0     0.0     0.0     0.0
+gaussian32   gaussian    0.32    0.0     0.0     0.0     0.0     0.0
 gaussian40   gaussian    0.40    0.0     0.0     0.0     0.0     0.0
->>>>>>> 8c5b98da
