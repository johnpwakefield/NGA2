!> Coupler concept is defined here: it takes in two pgrid
!> objects and builds the communication and interpolation
!> layer to exchange data between them.
module coupler_class
   use precision,      only: WP
   use string,         only: str_medium
   use pgrid_class,    only: pgrid
   use mpi_f08
   implicit none
   private
   
   ! Expose type/constructor/methods
   public :: coupler
   
   !> Coupler object definition
   type :: coupler
      
      ! This is the name of the coupler
      character(len=str_medium) :: name='UNNAMED_CPL'     !< Coupler name (default=UNNAMED_CPL)
      
      ! Overlap visualization
      real(WP), dimension(:,:,:), allocatable :: overlap  !< Array that identifies overlap in the src and dst, on the dst grid (0=no overlap, 1=overlap)
      
      ! These are our two pgrids
      type(pgrid), pointer :: src=>NULL()                 !< Source grid
      type(pgrid), pointer :: dst=>NULL()                 !< Destination grid
      
      ! Cell-centered or face-centered
      character(len=1) :: sloc='c'                        !< Coupling location for src grid ('c'=cell center, 'x'=x-face, 'y'=y-face, 'z'=z-face)
      character(len=1) :: dloc='c'                        !< Coupling location for dst grid ('c'=cell center, 'x'=x-face, 'y'=y-face, 'z'=z-face)
      
      ! Logicals to help us know if we have received a src or dst grid
      logical :: got_src=.false.                          !< Were we given a src grid
      logical :: got_dst=.false.                          !< Were we given a dst grid
      
      ! This is our communication information
      type(MPI_Comm) :: comm                              !< Intracommunicator over the union of both groups
      type(MPI_Group) :: sgrp,dgrp,grp                    !< Source and destination groups and their union
      integer :: nproc                                    !< Number of processors
      integer :: rank                                     !< Processor grid rank
      logical :: amRoot                                   !< Am I root for the coupler?
      integer :: sroot                                    !< Rank of src grid root on union group
      integer :: droot                                    !< Rank of dst grid root on union group
      
      ! Rank map for dst grid
      integer :: dnproc,dnpx,dnpy,dnpz                    !< Destination grid partitioning
      integer, dimension(:,:,:), allocatable :: rankmap   !< Processor coordinate to union group rank map
      
      ! Interpolation support
      integer , dimension(:,:), allocatable :: srcind     !< Src indices of dst points that this processor can interpolate
      integer , dimension(:,:), allocatable :: dstind     !< Dst indices of dst points that this processor will receive
      real(WP), dimension(:,:), allocatable :: w          !< Interpolation weights for dst points that this processor can interpolate
      
      ! Communication support
      integer :: nsend                                    !< Total number of dst points that this processor can interpolate and will send out
      integer, dimension(:), allocatable :: nsend_proc    !< Number of points to send to each processor
      integer, dimension(:), allocatable :: nsend_disp    !< Data displacement when sending to each processor
      integer :: nrecv                                    !< Total number of dst points that this processor will receive
      integer, dimension(:), allocatable :: nrecv_proc    !< Number of points to receive from each processor
      integer, dimension(:), allocatable :: nrecv_disp    !< Data displacement when receiving from each processor
      
      ! Data storage
      real(WP), dimension(:), allocatable :: data_send    !< Data to send
      real(WP), dimension(:), allocatable :: data_recv    !< Received data
      
   contains
      procedure :: set_src                                !< Routine that sets the source grid
      procedure :: set_dst                                !< Routine that sets the destination grid
      procedure :: initialize                             !< Routine that prepares all interpolation metrics from src to dst
      procedure :: push                                   !< Src routine that pushes a field into our send data storage
      procedure :: pull                                   !< Dst routine that pulls a field from our received data storage
      procedure :: transfer                               !< Routine that performs the src->dst data transfer
   end type coupler
   
   !> Declare coupler constructor
   interface coupler; procedure construct_from_two_groups; end interface coupler;


contains
   
   
   !> Coupler constructor from two groups
   function construct_from_two_groups(src_grp,dst_grp,name) result(self)
      use messager, only: die
      use parallel, only: comm
      implicit none
      type(coupler) :: self
      type(MPI_Group), intent(in) :: src_grp,dst_grp
      character(len=*), intent(in) :: name
      integer, dimension(1) :: rankin,rankout
      integer :: ierr
      
      ! Set name for the coupler
      self%name=trim(adjustl(name))
      
      ! Build group union
      self%sgrp=src_grp
      self%dgrp=dst_grp
      call MPI_GROUP_UNION(self%sgrp,self%dgrp,self%grp,ierr)
      
      ! Gather some info for communication
      call MPI_GROUP_SIZE(self%grp,self%nproc,ierr)
      if (self%nproc.eq.0) call die('[coupler constructor] Somehow the union of both groups is of size zero')
      call MPI_GROUP_RANK(self%grp,self%rank ,ierr)
      if (self%rank.eq.MPI_UNDEFINED) call die('[coupler constructor] All processors that call the constructor need to be in one of the two groups')
      
      ! Create intracommunicator for the new group
      call MPI_COMM_CREATE_GROUP(comm,self%grp,0,self%comm,ierr)
      
      ! Find roots for both grids on the shared communicator
      rankin=0; call MPI_GROUP_TRANSLATE_RANKS(self%sgrp,1,rankin,self%grp,rankout,ierr); self%sroot=rankout(1)
      rankin=0; call MPI_GROUP_TRANSLATE_RANKS(self%dgrp,1,rankin,self%grp,rankout,ierr); self%droot=rankout(1)
      
      ! Set coupler root to src root
      self%amRoot=(self%rank.eq.self%sroot)
      
   end function construct_from_two_groups
   
   
   !> Set the source grid - to be called by processors in src_group
   subroutine set_src(this,pg,loc)
      use string,   only: lowercase
      use messager, only: die
      implicit none
      class(coupler), intent(inout) :: this
      class(pgrid), target, intent(in) :: pg
      character(len=1), optional :: loc
      ! Point to the grid
      this%src=>pg
      ! Set a flag
      this%got_src=.true.
      ! Process location info
      if (present(loc)) this%sloc=lowercase(loc)
      if (this%sloc.ne.'c'.and.this%sloc.ne.'x'.and.this%sloc.ne.'y'.and.this%sloc.ne.'z') call die('[coupler set_src] Improper location value was provided')
   end subroutine set_src
   
   
   !> Set the destination grid - to be called by processors in dst_group
   subroutine set_dst(this,pg,loc)
      use string,   only: lowercase
      use messager, only: die
      implicit none
      class(coupler), intent(inout) :: this
      class(pgrid), target, intent(in) :: pg
      character(len=1), optional :: loc
      ! Point to the grid
      this%dst=>pg
      ! Set a flag
      this%got_dst=.true.
      ! Process location info
      if (present(loc)) this%dloc=lowercase(loc)
      if (all(this%dloc .ne. (/ 'x', 'y', 'z', 'c' /))) call die('[coupler set_dst] Improper location value was provided')
      !if (this%dloc.ne.'c'.and.this%dloc.ne.'x'.and.this%dloc.ne.'y'.and.this%dloc.ne.'z') call die('[coupler set_dst] Improper location value was provided')
   end subroutine set_dst
   
   
   !> Prepare interpolation metrics from src to dst
   subroutine initialize(this)
      implicit none
      class(coupler), intent(inout) :: this
      integer , dimension(:)  , allocatable :: rk
      integer , dimension(:,:), allocatable :: dstind
      
      ! First step is to make destination grid available to all
      share_grid: block
         use sgrid_class, only: sgrid
         use parallel,    only: MPI_REAL_WP
         character(len=str_medium) :: simu_name
         real(WP), dimension(:), allocatable :: x
         real(WP), dimension(:), allocatable :: y
         real(WP), dimension(:), allocatable :: z
         logical :: xper,yper,zper
         integer :: no,nx,ny,nz,coord,ierr
         
         ! Destination root process extracts its own sgrid
         if (this%rank.eq.this%droot) then
            simu_name=this%dst%name
            coord=this%dst%coordsys
<<<<<<< HEAD
            xper=this%dst%xper; yper=this%dst%yper; zper=this%dst%zper;
            nx=this%dst%nx; ny=this%dst%ny; nz=this%dst%nz; no=this%dst%no;
            this%dnproc=this%dst%nproc
            this%dnpx=this%dst%npx; this%dnpy=this%dst%npy; this%dnpz=this%dst%npz;
=======
            xper=this%dst%xper
            yper=this%dst%yper
            zper=this%dst%zper
            nx=this%dst%nx
            ny=this%dst%ny
            nz=this%dst%nz
            no=this%dst%no
>>>>>>> 6d98c808
         end if
         
         ! Then it broadcasts it to our group
         call MPI_BCAST(simu_name,len(simu_name),MPI_CHARACTER,this%droot,this%comm,ierr)
         call MPI_BCAST(coord    ,1             ,MPI_INTEGER  ,this%droot,this%comm,ierr)
         call MPI_BCAST(xper     ,1             ,MPI_LOGICAL  ,this%droot,this%comm,ierr)
         call MPI_BCAST(yper     ,1             ,MPI_LOGICAL  ,this%droot,this%comm,ierr)
         call MPI_BCAST(zper     ,1             ,MPI_LOGICAL  ,this%droot,this%comm,ierr)
         call MPI_BCAST(nx       ,1             ,MPI_INTEGER  ,this%droot,this%comm,ierr)
         call MPI_BCAST(ny       ,1             ,MPI_INTEGER  ,this%droot,this%comm,ierr)
         call MPI_BCAST(nz       ,1             ,MPI_INTEGER  ,this%droot,this%comm,ierr)
         call MPI_BCAST(no       ,1             ,MPI_INTEGER  ,this%droot,this%comm,ierr)
<<<<<<< HEAD
         call MPI_BCAST(this%dnpx,1             ,MPI_INTEGER  ,this%droot,this%comm,ierr)
         call MPI_BCAST(this%dnpy,1             ,MPI_INTEGER  ,this%droot,this%comm,ierr)
         call MPI_BCAST(this%dnpz,1             ,MPI_INTEGER  ,this%droot,this%comm,ierr)
         call MPI_BCAST(this%dnproc,1           ,MPI_INTEGER  ,this%droot,this%comm,ierr)

=======
         
>>>>>>> 6d98c808
         ! Allocate x/y/z, fill it, and bcast
         allocate(x(1:nx+1),y(1:ny+1),z(1:nz+1))
         if (this%rank.eq.this%droot) then
            x(1:nx+1)=this%dst%x(this%dst%imin:this%dst%imax+1)
            y(1:ny+1)=this%dst%y(this%dst%jmin:this%dst%jmax+1)
            z(1:nz+1)=this%dst%z(this%dst%kmin:this%dst%kmax+1)
         end if
         call MPI_BCAST(x,nx+1,MPI_REAL_WP,this%droot,this%comm,ierr)
         call MPI_BCAST(y,ny+1,MPI_REAL_WP,this%droot,this%comm,ierr)
         call MPI_BCAST(z,nz+1,MPI_REAL_WP,this%droot,this%comm,ierr)
         
         ! Finish creating the sgrid
         if (.not.this%got_dst) then
            allocate(this%dst)
            this%dst%sgrid=sgrid(coord,no,x,y,z,xper,yper,zper,trim(adjustl(simu_name)))
         end if
         
         ! Deallocate
         deallocate(x,y,z)
         
      end block share_grid
      
      ! Second step is to make destination partition map available to all
      share_partition: block
         integer :: ierr,n
         integer, dimension(:), allocatable :: diproc,djproc,dkproc
         
         ! Destination root process extracts partition
         if (this%rank.eq.this%droot) then
            this%dnproc=this%dst%nproc
            this%dnpx=this%dst%npx; this%dnpy=this%dst%npy; this%dnpz=this%dst%npz;
         end if
         
         ! Broadcast it to our group
         call MPI_BCAST(this%dst%npx,  1,MPI_INTEGER,this%droot,this%comm,ierr)
         call MPI_BCAST(this%dst%npy,  1,MPI_INTEGER,this%droot,this%comm,ierr)
         call MPI_BCAST(this%dst%npz,  1,MPI_INTEGER,this%droot,this%comm,ierr)
         call MPI_BCAST(this%dst%nproc,1,MPI_INTEGER,this%droot,this%comm,ierr)
         
         ! Prepare communication arrays
         allocate(diproc(0:this%nproc-1),djproc(0:this%nproc-1),dkproc(0:this%nproc-1))
         
         ! Provide a default iproc/jproc/kproc to processors without dst grid
         if (.not.this%got_dst) then
            this%dst%iproc=0
            this%dst%jproc=0
            this%dst%kproc=0
         end if
         
         ! Allgather the rank->(iproc,jproc,kproc) info
         call MPI_ALLGATHER(this%dst%iproc,1,MPI_INTEGER,diproc,1,MPI_INTEGER,this%comm,ierr)
         call MPI_ALLGATHER(this%dst%jproc,1,MPI_INTEGER,djproc,1,MPI_INTEGER,this%comm,ierr)
         call MPI_ALLGATHER(this%dst%kproc,1,MPI_INTEGER,dkproc,1,MPI_INTEGER,this%comm,ierr)
         
         ! Allocate the destination rankmap
         allocate(this%rankmap(this%dnpx,this%dnpy,this%dnpz))
         
         ! Finally, flip the rankmap data
         do n=0,this%nproc-1
            if (diproc(n).gt.0) then
               this%rankmap(diproc(n),djproc(n),dkproc(n))=n
            end if
         end do
         
         ! Deallocate communication arrays
         deallocate(diproc,djproc,dkproc)
         
      end block share_partition
      
      ! Now the src processors identify all dst points that belong to them
      find_dst_points: block
         integer :: i,j,k,count,qx,rx,qy,ry,qz,rz
         real(WP), dimension(3) :: pt
         integer , dimension(3) :: coords
         
         ! Initialize counter
         this%nsend=0
         
         ! Only the src processors need to work here
         if (this%got_src) then
            
            ! Traverse the entire dst mesh and count points that can be interpolated
            do k=this%dst%kmino,this%dst%kmaxo
               do j=this%dst%jmino,this%dst%jmaxo
                  do i=this%dst%imino,this%dst%imaxo
                     ! Choose appropriate location
                     select case (this%dloc)
                     case ('c'); pt=[this%dst%xm(i),this%dst%ym(j),this%dst%zm(k)]
                     case ('x'); pt=[this%dst%x (i),this%dst%ym(j),this%dst%zm(k)]
                     case ('y'); pt=[this%dst%xm(i),this%dst%y (j),this%dst%zm(k)]
                     case ('z'); pt=[this%dst%xm(i),this%dst%ym(j),this%dst%z (k)]
                     end select
                     ! Skip grid points that lie outside our local domain - allow for slight double-counting here with the .gt. ...
                     if (pt(1).lt.this%src%x(this%src%imin_).or.pt(1).gt.this%src%x(this%src%imax_+1).or. &
                     &   pt(2).lt.this%src%y(this%src%jmin_).or.pt(2).gt.this%src%y(this%src%jmax_+1).or. &
                     &   pt(3).lt.this%src%z(this%src%kmin_).or.pt(3).gt.this%src%z(this%src%kmax_+1)) cycle
                     ! Increment our counter
                     this%nsend=this%nsend+1
                  end do
               end do
            end do
            
            ! Continue only if points where found
            if (this%nsend.gt.0) then
               
               ! Allocate storage for both ind, rk, and w
               allocate(this%srcind(3,this%nsend))
               allocate(this%w(3,this%nsend))
               allocate(rk(this%nsend))
               allocate(dstind(3,this%nsend))
               
               ! Get ready to find the dst rank
               qx=this%dst%nx/this%dnpx; rx=mod(this%dst%nx,this%dnpx);
               qy=this%dst%ny/this%dnpy; ry=mod(this%dst%ny,this%dnpy);
               qz=this%dst%nz/this%dnpz; rz=mod(this%dst%nz,this%dnpz);
               
               ! Traverse the entire dst mesh and identify points that can be interpolated
               count=0
               do k=this%dst%kmino,this%dst%kmaxo
                  do j=this%dst%jmino,this%dst%jmaxo
                     do i=this%dst%imino,this%dst%imaxo
                        ! Choose appropriate location
                        select case (this%dloc)
                        case ('c'); pt=[this%dst%xm(i),this%dst%ym(j),this%dst%zm(k)]
                        case ('x'); pt=[this%dst%x (i),this%dst%ym(j),this%dst%zm(k)]
                        case ('y'); pt=[this%dst%xm(i),this%dst%y (j),this%dst%zm(k)]
                        case ('z'); pt=[this%dst%xm(i),this%dst%ym(j),this%dst%z (k)]
                        end select
                        ! Skip grid points that lie outside our local domain - allow for slight double-counting here with the .gt. ...
                        if (pt(1).lt.this%src%x(this%src%imin_).or.pt(1).gt.this%src%x(this%src%imax_+1).or. &
                        &   pt(2).lt.this%src%y(this%src%jmin_).or.pt(2).gt.this%src%y(this%src%jmax_+1).or. &
                        &   pt(3).lt.this%src%z(this%src%kmin_).or.pt(3).gt.this%src%z(this%src%kmax_+1)) cycle
                        ! The point is in our subdomain, so increment our counter
                        count=count+1
                        ! Locate point and store src index and interpolation weights with proper mesh location
                        select case (this%sloc)
                        case ('c'); call get_weights_and_indices_c(this%src,pt,this%src%imin_,this%src%jmin_,this%src%kmin_,this%w(:,count),this%srcind(:,count))
                        case ('x'); call get_weights_and_indices_x(this%src,pt,this%src%imin_,this%src%jmin_,this%src%kmin_,this%w(:,count),this%srcind(:,count))
                        case ('y'); call get_weights_and_indices_y(this%src,pt,this%src%imin_,this%src%jmin_,this%src%kmin_,this%w(:,count),this%srcind(:,count))
                        case ('z'); call get_weights_and_indices_z(this%src,pt,this%src%imin_,this%src%jmin_,this%src%kmin_,this%w(:,count),this%srcind(:,count))
                        end select
                        ! Find coords of the dst processor
                        coords(1)=0; do while (i.ge.this%dst%imin+(coords(1)+1)*qx+min(coords(1)+1,rx).and.coords(1)+1.lt.this%dnpx); coords(1)=coords(1)+1; end do
                        coords(2)=0; do while (j.ge.this%dst%jmin+(coords(2)+1)*qy+min(coords(2)+1,ry).and.coords(2)+1.lt.this%dnpy); coords(2)=coords(2)+1; end do
                        coords(3)=0; do while (k.ge.this%dst%kmin+(coords(3)+1)*qz+min(coords(3)+1,rz).and.coords(3)+1.lt.this%dnpz); coords(3)=coords(3)+1; end do
                        ! Convert into a rank and store
                        rk(count)=this%rankmap(coords(1)+1,coords(2)+1,coords(3)+1)
                        ! Also store the dstind
                        dstind(:,count)=[i,j,k]
                     end do
                  end do
               end do
               
            end if
            
         end if
         
      end block find_dst_points
      
      ! Next step is to sort our data by recipient
      sort_communication: block
         integer :: n,ierr
         
         ! First brute-force quick-sort our data by dst recipient
         if (this%nsend.gt.0) call qs_commdata(rk,dstind,this%srcind,this%w)
         
         ! Allocate and zero out per processor counters
         allocate(this%nsend_proc(0:this%nproc-1)); this%nsend_proc=0
         allocate(this%nrecv_proc(0:this%nproc-1)); this%nrecv_proc=0
         
         ! Loop through identified points and count
         do n=1,this%nsend
            this%nsend_proc(rk(n))=this%nsend_proc(rk(n))+1
         end do
         
         ! We are done using rk
         if (this%nsend.gt.0) deallocate(rk)
         
         ! Prepare information about who receives what from whom
         do n=0,this%nproc-1
            call MPI_gather(this%nsend_proc(n),1,MPI_INTEGER,this%nrecv_proc,1,MPI_INTEGER,n,this%comm,ierr)
         end do
         
         ! Set size of receive buffer
         this%nrecv=sum(this%nrecv_proc)
         
         ! We need to generate displacements
         allocate(this%nsend_disp(0:this%nproc-1)); this%nsend_disp=0
         allocate(this%nrecv_disp(0:this%nproc-1)); this%nrecv_disp=0
         do n=1,this%nproc-1
            this%nsend_disp(n)=this%nsend_disp(n-1)+this%nsend_proc(n-1)
            this%nrecv_disp(n)=this%nrecv_disp(n-1)+this%nrecv_proc(n-1)
         end do
         
      end block sort_communication
      
      ! Communicate dstind to dst processors so they know what to expect
      share_dstind: block
         integer :: ierr
         integer, dimension(this%nsend) :: send_buffer
         integer, dimension(this%nrecv) :: recv_buffer
         ! Receivers allocate mapind
         if (this%nrecv.gt.0) allocate(this%dstind(3,this%nrecv))
         ! Communicate dstind(1)
         if (this%nsend.gt.0) send_buffer=dstind(1,:)
         call MPI_ALLtoALLv(send_buffer,this%nsend_proc,this%nsend_disp,MPI_INTEGER,recv_buffer,this%nrecv_proc,this%nrecv_disp,MPI_INTEGER,this%comm,ierr)
         if (this%nrecv.gt.0) this%dstind(1,:)=recv_buffer
         ! Communicate dstind(2)
         if (this%nsend.gt.0) send_buffer=dstind(2,:)
         call MPI_ALLtoALLv(send_buffer,this%nsend_proc,this%nsend_disp,MPI_INTEGER,recv_buffer,this%nrecv_proc,this%nrecv_disp,MPI_INTEGER,this%comm,ierr)
         if (this%nrecv.gt.0) this%dstind(2,:)=recv_buffer
         ! Communicate dstind(3)
         if (this%nsend.gt.0) send_buffer=dstind(3,:)
         call MPI_ALLtoALLv(send_buffer,this%nsend_proc,this%nsend_disp,MPI_INTEGER,recv_buffer,this%nrecv_proc,this%nrecv_disp,MPI_INTEGER,this%comm,ierr)
         if (this%nrecv.gt.0) this%dstind(3,:)=recv_buffer
         ! We are done using dstind
         if (this%nsend.gt.0) deallocate(dstind)
      end block share_dstind
      
      ! For visualization, create coupling field=0 if not overlap was found, 1 if overlap was found
      viz_overlap: block
         integer :: n
         if (this%got_dst) then
            ! Allocate the array
            allocate(this%overlap(this%dst%imino_:this%dst%imaxo_,this%dst%jmino_:this%dst%jmaxo_,this%dst%kmino_:this%dst%kmaxo_)); this%overlap=0.0_WP
            ! Fill it up with out dstind info
            do n=1,this%nrecv
               this%overlap(this%dstind(1,n),this%dstind(2,n),this%dstind(3,n))=1.0_WP
            end do
         end if
      end block viz_overlap
      
      ! Final step is to allocate the data storage
      allocate(this%data_send(this%nsend))
      allocate(this%data_recv(this%nrecv))
      
      ! Log/screen output
      logging: block
         use, intrinsic :: iso_fortran_env, only: output_unit
         use param,    only: verbose
         use messager, only: log
         use string,   only: str_long
         character(len=str_long) :: message
         if (this%amRoot) then
            write(message,'("Coupler [",a,"] from pgrid [",a,"] to pgrid [",a,"]")') trim(this%name),trim(this%src%name),trim(this%dst%name)
            if (verbose.gt.1) write(output_unit,'(a)') trim(message)
            if (verbose.gt.0) call log(message)
         end if
      end block logging
      
   end subroutine initialize
   
   
   !> Routine that interpolates src data to the send storage - to be called by processors in src_group
   subroutine push(this,A)
      implicit none
      class(coupler), intent(inout) :: this
      real(WP), dimension(this%src%imino_:,this%src%jmino_:,this%src%kmino_:), intent(in) :: A !< Needs to be (src%imino_:src%imaxo_,src%jmino_:src%jmaxo_,src%kmino_:src%kmaxo_)
      integer :: n
      do n=1,this%nsend
         this%data_send(n)=(this%w(3,n))*((       this%w(2,n))*((       this%w(1,n))*A(this%srcind(1,n)+1,this%srcind(2,n)+1,this%srcind(3,n)+1)  + &
           &                                                    (1.0_WP-this%w(1,n))*A(this%srcind(1,n)  ,this%srcind(2,n)+1,this%srcind(3,n)+1)) + &
           &                              (1.0_WP-this%w(2,n))*((       this%w(1,n))*A(this%srcind(1,n)+1,this%srcind(2,n)  ,this%srcind(3,n)+1)  + &
           &                                                    (1.0_WP-this%w(1,n))*A(this%srcind(1,n)  ,this%srcind(2,n)  ,this%srcind(3,n)+1)))+ &
           &        (1.0_WP-this%w(3,n))*((       this%w(2,n))*((       this%w(1,n))*A(this%srcind(1,n)+1,this%srcind(2,n)+1,this%srcind(3,n)  )  + &
           &                                                    (1.0_WP-this%w(1,n))*A(this%srcind(1,n)  ,this%srcind(2,n)+1,this%srcind(3,n)  )) + &
           &                              (1.0_WP-this%w(2,n))*((       this%w(1,n))*A(this%srcind(1,n)+1,this%srcind(2,n)  ,this%srcind(3,n)  )  + &
           &                                                    (1.0_WP-this%w(1,n))*A(this%srcind(1,n)  ,this%srcind(2,n)  ,this%srcind(3,n)  )))
      end do
   end subroutine push
   
   
   !> Routine that pulls dst data from the receive storage - to be called by processors in dst_group
   subroutine pull(this,A)
      implicit none
      class(coupler), intent(inout) :: this
      real(WP), dimension(this%dst%imino_:,this%dst%jmino_:,this%dst%kmino_:), intent(out) :: A !< Needs to be (dst%imino_:dst%imaxo_,dst%jmino_:dst%jmaxo_,dst%kmino_:dst%kmaxo_)
      integer :: n
      ! Pull the data
      do n=1,this%nrecv
         A(this%dstind(1,n),this%dstind(2,n),this%dstind(3,n))=this%data_recv(n)
      end do
      ! Sync it before returning
      call this%dst%sync(A)
   end subroutine pull
   
   
   !> Routine that transfers the data from src to dst - both src_group and dst_group processors need to call
   subroutine transfer(this)
      use parallel, only: MPI_REAL_WP
      implicit none
      class(coupler), intent(inout) :: this
      integer :: ierr
      call MPI_ALLtoALLv(this%data_send,this%nsend_proc,this%nsend_disp,MPI_REAL_WP,this%data_recv,this%nrecv_proc,this%nrecv_disp,MPI_REAL_WP,this%comm,ierr)
   end subroutine transfer
   
   
   !> Private subroutine that finds weights w for the trilinear interpolation from cell centers
   !> to the provided position pos in the vicinity of cell i0,j0,k0 on pgrid pg
   subroutine get_weights_and_indices_c(pg,pos,i0,j0,k0,w,ind)
      implicit none
      class(pgrid), intent(in) :: pg
      real(WP), dimension(3), intent(in) :: pos
      integer, intent(in) :: i0,j0,k0
      integer :: i,j,k
      real(WP), dimension(3), intent(out) :: w
      integer , dimension(3), intent(out) :: ind
      ! Find right i index
      i=max(min(pg%imaxo_-1,i0),pg%imino_)
      do while (pos(1)-pg%xm(i  ).lt.0.0_WP.and.i  .gt.pg%imino_); i=i-1; end do
      do while (pos(1)-pg%xm(i+1).ge.0.0_WP.and.i+1.lt.pg%imaxo_); i=i+1; end do
      ! Find right j index
      j=max(min(pg%jmaxo_-1,j0),pg%jmino_)
      do while (pos(2)-pg%ym(j  ).lt.0.0_WP.and.j  .gt.pg%jmino_); j=j-1; end do
      do while (pos(2)-pg%ym(j+1).ge.0.0_WP.and.j+1.lt.pg%jmaxo_); j=j+1; end do
      ! Find right k index
      k=max(min(pg%kmaxo_-1,k0),pg%kmino_)
      do while (pos(3)-pg%zm(k  ).lt.0.0_WP.and.k  .gt.pg%kmino_); k=k-1; end do
      do while (pos(3)-pg%zm(k+1).ge.0.0_WP.and.k+1.lt.pg%kmaxo_); k=k+1; end do
      ! Return tri-linear interpolation coefficients
      w(1)=(pos(1)-pg%xm(i))/(pg%xm(i+1)-pg%xm(i))
      w(2)=(pos(2)-pg%ym(j))/(pg%ym(j+1)-pg%ym(j))
      w(3)=(pos(3)-pg%zm(k))/(pg%zm(k+1)-pg%zm(k))
      ! Return the indices too
      ind=[i,j,k]
   end subroutine get_weights_and_indices_c
   
   
   !> Private subroutine that finds weights w for the trilinear interpolation from x-faces
   !> to the provided position pos in the vicinity of cell i0,j0,k0 on pgrid pg
   subroutine get_weights_and_indices_x(pg,pos,i0,j0,k0,w,ind)
      implicit none
      class(pgrid), intent(in) :: pg
      real(WP), dimension(3), intent(in) :: pos
      integer, intent(in) :: i0,j0,k0
      integer :: i,j,k
      real(WP), dimension(3), intent(out) :: w
      integer , dimension(3), intent(out) :: ind
      ! Find right i index
      i=max(min(pg%imaxo_-1,i0),pg%imino_)
      do while (pos(1)-pg%x (i  ).lt.0.0_WP.and.i  .gt.pg%imino_); i=i-1; end do
      do while (pos(1)-pg%x (i+1).ge.0.0_WP.and.i+1.lt.pg%imaxo_); i=i+1; end do
      ! Find right j index
      j=max(min(pg%jmaxo_-1,j0),pg%jmino_)
      do while (pos(2)-pg%ym(j  ).lt.0.0_WP.and.j  .gt.pg%jmino_); j=j-1; end do
      do while (pos(2)-pg%ym(j+1).ge.0.0_WP.and.j+1.lt.pg%jmaxo_); j=j+1; end do
      ! Find right k index
      k=max(min(pg%kmaxo_-1,k0),pg%kmino_)
      do while (pos(3)-pg%zm(k  ).lt.0.0_WP.and.k  .gt.pg%kmino_); k=k-1; end do
      do while (pos(3)-pg%zm(k+1).ge.0.0_WP.and.k+1.lt.pg%kmaxo_); k=k+1; end do
      ! Return tri-linear interpolation coefficients
      w(1)=(pos(1)-pg%x (i))/(pg%x (i+1)-pg%x (i))
      w(2)=(pos(2)-pg%ym(j))/(pg%ym(j+1)-pg%ym(j))
      w(3)=(pos(3)-pg%zm(k))/(pg%zm(k+1)-pg%zm(k))
      ! Return the indices too
      ind=[i,j,k]
   end subroutine get_weights_and_indices_x
   
   
   !> Private subroutine that finds weights w for the trilinear interpolation from y-faces
   !> to the provided position pos in the vicinity of cell i0,j0,k0 on pgrid pg
   subroutine get_weights_and_indices_y(pg,pos,i0,j0,k0,w,ind)
      implicit none
      class(pgrid), intent(in) :: pg
      real(WP), dimension(3), intent(in) :: pos
      integer, intent(in) :: i0,j0,k0
      integer :: i,j,k
      real(WP), dimension(3), intent(out) :: w
      integer , dimension(3), intent(out) :: ind
      ! Find right i index
      i=max(min(pg%imaxo_-1,i0),pg%imino_)
      do while (pos(1)-pg%xm(i  ).lt.0.0_WP.and.i  .gt.pg%imino_); i=i-1; end do
      do while (pos(1)-pg%xm(i+1).ge.0.0_WP.and.i+1.lt.pg%imaxo_); i=i+1; end do
      ! Find right j index
      j=max(min(pg%jmaxo_-1,j0),pg%jmino_)
      do while (pos(2)-pg%y (j  ).lt.0.0_WP.and.j  .gt.pg%jmino_); j=j-1; end do
      do while (pos(2)-pg%y (j+1).ge.0.0_WP.and.j+1.lt.pg%jmaxo_); j=j+1; end do
      ! Find right k index
      k=max(min(pg%kmaxo_-1,k0),pg%kmino_)
      do while (pos(3)-pg%zm(k  ).lt.0.0_WP.and.k  .gt.pg%kmino_); k=k-1; end do
      do while (pos(3)-pg%zm(k+1).ge.0.0_WP.and.k+1.lt.pg%kmaxo_); k=k+1; end do
      ! Return tri-linear interpolation coefficients
      w(1)=(pos(1)-pg%xm(i))/(pg%xm(i+1)-pg%xm(i))
      w(2)=(pos(2)-pg%y (j))/(pg%y (j+1)-pg%y (j))
      w(3)=(pos(3)-pg%zm(k))/(pg%zm(k+1)-pg%zm(k))
      ! Return the indices too
      ind=[i,j,k]
   end subroutine get_weights_and_indices_y
   
   
   !> Private subroutine that finds weights w for the trilinear interpolation from z-faces
   !> to the provided position pos in the vicinity of cell i0,j0,k0 on pgrid pg
   subroutine get_weights_and_indices_z(pg,pos,i0,j0,k0,w,ind)
      implicit none
      class(pgrid), intent(in) :: pg
      real(WP), dimension(3), intent(in) :: pos
      integer, intent(in) :: i0,j0,k0
      integer :: i,j,k
      real(WP), dimension(3), intent(out) :: w
      integer , dimension(3), intent(out) :: ind
      ! Find right i index
      i=max(min(pg%imaxo_-1,i0),pg%imino_)
      do while (pos(1)-pg%xm(i  ).lt.0.0_WP.and.i  .gt.pg%imino_); i=i-1; end do
      do while (pos(1)-pg%xm(i+1).ge.0.0_WP.and.i+1.lt.pg%imaxo_); i=i+1; end do
      ! Find right j index
      j=max(min(pg%jmaxo_-1,j0),pg%jmino_)
      do while (pos(2)-pg%ym(j  ).lt.0.0_WP.and.j  .gt.pg%jmino_); j=j-1; end do
      do while (pos(2)-pg%ym(j+1).ge.0.0_WP.and.j+1.lt.pg%jmaxo_); j=j+1; end do
      ! Find right k index
      k=max(min(pg%kmaxo_-1,k0),pg%kmino_)
      do while (pos(3)-pg%z (k  ).lt.0.0_WP.and.k  .gt.pg%kmino_); k=k-1; end do
      do while (pos(3)-pg%z (k+1).ge.0.0_WP.and.k+1.lt.pg%kmaxo_); k=k+1; end do
      ! Return tri-linear interpolation coefficients
      w(1)=(pos(1)-pg%xm(i))/(pg%xm(i+1)-pg%xm(i))
      w(2)=(pos(2)-pg%ym(j))/(pg%ym(j+1)-pg%ym(j))
      w(3)=(pos(3)-pg%z (k))/(pg%z (k+1)-pg%z (k))
      ! Return the indices too
      ind=[i,j,k]
   end subroutine get_weights_and_indices_z
   
   
   !> Specialized quicksort driver for our communication data
   recursive subroutine qs_commdata(rk,dstind,srcind,w)
      implicit none
      integer , dimension(:)   :: rk
      integer , dimension(:,:) :: dstind
      integer , dimension(:,:) :: srcind
      real(WP), dimension(:,:) :: w
      integer :: imark
      if (size(rk).gt.1) then
         call qs_partition(rk,dstind,srcind,w,imark)
         call qs_commdata(rk(     :imark-1),dstind(:,     :imark-1),srcind(:,     :imark-1),w(:,     :imark-1))
         call qs_commdata(rk(imark:       ),dstind(:,imark:       ),srcind(:,imark:       ),w(:,imark:       ))
      end if
   end subroutine qs_commdata
   
   
   !> Specialized quicksort partitioning
   subroutine qs_partition(rk,dstind,srcind,w,marker)
      implicit none
      integer , dimension(:)   :: rk
      integer , dimension(:,:) :: dstind
      integer , dimension(:,:) :: srcind
      real(WP), dimension(:,:) :: w
      integer , intent(out) :: marker
      integer :: i,j,x,itmp
      integer , dimension(3) :: i3tmp
      real(WP), dimension(3) :: d3tmp
      x=rk(1)
      i=0
      j=size(rk)+1
      do
         j=j-1
         do
            if (rk(j).le.x) exit
            j=j-1
         end do
         i=i+1
         do
            if (rk(i).ge.x) exit
            i=i+1
         end do
         if (i.lt.j) then
            itmp =      rk(i);       rk(i)=      rk(j);       rk(j)= itmp  ! Swap rk(i) and rk(j)
            d3tmp=     w(:,i);      w(:,i)=     w(:,j);      w(:,j)=d3tmp  ! Swap w(:,i) and w(:,j)
            i3tmp=dstind(:,i); dstind(:,i)=dstind(:,j); dstind(:,j)=i3tmp  ! Swap dstind(:,i) and dstind(:,j)
            i3tmp=srcind(:,i); srcind(:,i)=srcind(:,j); srcind(:,j)=i3tmp  ! Swap srcind(:,i) and srcind(:,j)
         else if (i.eq.j) then
            marker=i+1
            return
         else
            marker=i
            return
         end if
      end do
   end subroutine qs_partition
   

end module coupler_class<|MERGE_RESOLUTION|>--- conflicted
+++ resolved
@@ -8,31 +8,31 @@
    use mpi_f08
    implicit none
    private
-   
+
    ! Expose type/constructor/methods
    public :: coupler
-   
+
    !> Coupler object definition
    type :: coupler
-      
+
       ! This is the name of the coupler
       character(len=str_medium) :: name='UNNAMED_CPL'     !< Coupler name (default=UNNAMED_CPL)
-      
+
       ! Overlap visualization
       real(WP), dimension(:,:,:), allocatable :: overlap  !< Array that identifies overlap in the src and dst, on the dst grid (0=no overlap, 1=overlap)
-      
+
       ! These are our two pgrids
       type(pgrid), pointer :: src=>NULL()                 !< Source grid
       type(pgrid), pointer :: dst=>NULL()                 !< Destination grid
-      
+
       ! Cell-centered or face-centered
       character(len=1) :: sloc='c'                        !< Coupling location for src grid ('c'=cell center, 'x'=x-face, 'y'=y-face, 'z'=z-face)
       character(len=1) :: dloc='c'                        !< Coupling location for dst grid ('c'=cell center, 'x'=x-face, 'y'=y-face, 'z'=z-face)
-      
+
       ! Logicals to help us know if we have received a src or dst grid
       logical :: got_src=.false.                          !< Were we given a src grid
       logical :: got_dst=.false.                          !< Were we given a dst grid
-      
+
       ! This is our communication information
       type(MPI_Comm) :: comm                              !< Intracommunicator over the union of both groups
       type(MPI_Group) :: sgrp,dgrp,grp                    !< Source and destination groups and their union
@@ -41,16 +41,16 @@
       logical :: amRoot                                   !< Am I root for the coupler?
       integer :: sroot                                    !< Rank of src grid root on union group
       integer :: droot                                    !< Rank of dst grid root on union group
-      
+
       ! Rank map for dst grid
       integer :: dnproc,dnpx,dnpy,dnpz                    !< Destination grid partitioning
       integer, dimension(:,:,:), allocatable :: rankmap   !< Processor coordinate to union group rank map
-      
+
       ! Interpolation support
       integer , dimension(:,:), allocatable :: srcind     !< Src indices of dst points that this processor can interpolate
       integer , dimension(:,:), allocatable :: dstind     !< Dst indices of dst points that this processor will receive
       real(WP), dimension(:,:), allocatable :: w          !< Interpolation weights for dst points that this processor can interpolate
-      
+
       ! Communication support
       integer :: nsend                                    !< Total number of dst points that this processor can interpolate and will send out
       integer, dimension(:), allocatable :: nsend_proc    !< Number of points to send to each processor
@@ -58,11 +58,11 @@
       integer :: nrecv                                    !< Total number of dst points that this processor will receive
       integer, dimension(:), allocatable :: nrecv_proc    !< Number of points to receive from each processor
       integer, dimension(:), allocatable :: nrecv_disp    !< Data displacement when receiving from each processor
-      
+
       ! Data storage
       real(WP), dimension(:), allocatable :: data_send    !< Data to send
       real(WP), dimension(:), allocatable :: data_recv    !< Received data
-      
+
    contains
       procedure :: set_src                                !< Routine that sets the source grid
       procedure :: set_dst                                !< Routine that sets the destination grid
@@ -71,14 +71,14 @@
       procedure :: pull                                   !< Dst routine that pulls a field from our received data storage
       procedure :: transfer                               !< Routine that performs the src->dst data transfer
    end type coupler
-   
+
    !> Declare coupler constructor
    interface coupler; procedure construct_from_two_groups; end interface coupler;
 
 
 contains
-   
-   
+
+
    !> Coupler constructor from two groups
    function construct_from_two_groups(src_grp,dst_grp,name) result(self)
       use messager, only: die
@@ -89,34 +89,34 @@
       character(len=*), intent(in) :: name
       integer, dimension(1) :: rankin,rankout
       integer :: ierr
-      
+
       ! Set name for the coupler
       self%name=trim(adjustl(name))
-      
+
       ! Build group union
       self%sgrp=src_grp
       self%dgrp=dst_grp
       call MPI_GROUP_UNION(self%sgrp,self%dgrp,self%grp,ierr)
-      
+
       ! Gather some info for communication
       call MPI_GROUP_SIZE(self%grp,self%nproc,ierr)
       if (self%nproc.eq.0) call die('[coupler constructor] Somehow the union of both groups is of size zero')
       call MPI_GROUP_RANK(self%grp,self%rank ,ierr)
       if (self%rank.eq.MPI_UNDEFINED) call die('[coupler constructor] All processors that call the constructor need to be in one of the two groups')
-      
+
       ! Create intracommunicator for the new group
       call MPI_COMM_CREATE_GROUP(comm,self%grp,0,self%comm,ierr)
-      
+
       ! Find roots for both grids on the shared communicator
       rankin=0; call MPI_GROUP_TRANSLATE_RANKS(self%sgrp,1,rankin,self%grp,rankout,ierr); self%sroot=rankout(1)
       rankin=0; call MPI_GROUP_TRANSLATE_RANKS(self%dgrp,1,rankin,self%grp,rankout,ierr); self%droot=rankout(1)
-      
+
       ! Set coupler root to src root
       self%amRoot=(self%rank.eq.self%sroot)
-      
+
    end function construct_from_two_groups
-   
-   
+
+
    !> Set the source grid - to be called by processors in src_group
    subroutine set_src(this,pg,loc)
       use string,   only: lowercase
@@ -133,8 +133,8 @@
       if (present(loc)) this%sloc=lowercase(loc)
       if (this%sloc.ne.'c'.and.this%sloc.ne.'x'.and.this%sloc.ne.'y'.and.this%sloc.ne.'z') call die('[coupler set_src] Improper location value was provided')
    end subroutine set_src
-   
-   
+
+
    !> Set the destination grid - to be called by processors in dst_group
    subroutine set_dst(this,pg,loc)
       use string,   only: lowercase
@@ -149,18 +149,18 @@
       this%got_dst=.true.
       ! Process location info
       if (present(loc)) this%dloc=lowercase(loc)
-      if (all(this%dloc .ne. (/ 'x', 'y', 'z', 'c' /))) call die('[coupler set_dst] Improper location value was provided')
-      !if (this%dloc.ne.'c'.and.this%dloc.ne.'x'.and.this%dloc.ne.'y'.and.this%dloc.ne.'z') call die('[coupler set_dst] Improper location value was provided')
+      if (all(this%dloc .ne. (/ 'x', 'y', 'z', 'c' /))) call die('[coupler set&
+        &_dst] Improper location value was provided')
    end subroutine set_dst
-   
-   
+
+
    !> Prepare interpolation metrics from src to dst
    subroutine initialize(this)
       implicit none
       class(coupler), intent(inout) :: this
       integer , dimension(:)  , allocatable :: rk
       integer , dimension(:,:), allocatable :: dstind
-      
+
       ! First step is to make destination grid available to all
       share_grid: block
          use sgrid_class, only: sgrid
@@ -171,27 +171,17 @@
          real(WP), dimension(:), allocatable :: z
          logical :: xper,yper,zper
          integer :: no,nx,ny,nz,coord,ierr
-         
+
          ! Destination root process extracts its own sgrid
          if (this%rank.eq.this%droot) then
             simu_name=this%dst%name
             coord=this%dst%coordsys
-<<<<<<< HEAD
             xper=this%dst%xper; yper=this%dst%yper; zper=this%dst%zper;
             nx=this%dst%nx; ny=this%dst%ny; nz=this%dst%nz; no=this%dst%no;
             this%dnproc=this%dst%nproc
             this%dnpx=this%dst%npx; this%dnpy=this%dst%npy; this%dnpz=this%dst%npz;
-=======
-            xper=this%dst%xper
-            yper=this%dst%yper
-            zper=this%dst%zper
-            nx=this%dst%nx
-            ny=this%dst%ny
-            nz=this%dst%nz
-            no=this%dst%no
->>>>>>> 6d98c808
-         end if
-         
+         end if
+
          ! Then it broadcasts it to our group
          call MPI_BCAST(simu_name,len(simu_name),MPI_CHARACTER,this%droot,this%comm,ierr)
          call MPI_BCAST(coord    ,1             ,MPI_INTEGER  ,this%droot,this%comm,ierr)
@@ -202,15 +192,11 @@
          call MPI_BCAST(ny       ,1             ,MPI_INTEGER  ,this%droot,this%comm,ierr)
          call MPI_BCAST(nz       ,1             ,MPI_INTEGER  ,this%droot,this%comm,ierr)
          call MPI_BCAST(no       ,1             ,MPI_INTEGER  ,this%droot,this%comm,ierr)
-<<<<<<< HEAD
          call MPI_BCAST(this%dnpx,1             ,MPI_INTEGER  ,this%droot,this%comm,ierr)
          call MPI_BCAST(this%dnpy,1             ,MPI_INTEGER  ,this%droot,this%comm,ierr)
          call MPI_BCAST(this%dnpz,1             ,MPI_INTEGER  ,this%droot,this%comm,ierr)
          call MPI_BCAST(this%dnproc,1           ,MPI_INTEGER  ,this%droot,this%comm,ierr)
 
-=======
-         
->>>>>>> 6d98c808
          ! Allocate x/y/z, fill it, and bcast
          allocate(x(1:nx+1),y(1:ny+1),z(1:nz+1))
          if (this%rank.eq.this%droot) then
@@ -221,77 +207,77 @@
          call MPI_BCAST(x,nx+1,MPI_REAL_WP,this%droot,this%comm,ierr)
          call MPI_BCAST(y,ny+1,MPI_REAL_WP,this%droot,this%comm,ierr)
          call MPI_BCAST(z,nz+1,MPI_REAL_WP,this%droot,this%comm,ierr)
-         
+
          ! Finish creating the sgrid
          if (.not.this%got_dst) then
             allocate(this%dst)
             this%dst%sgrid=sgrid(coord,no,x,y,z,xper,yper,zper,trim(adjustl(simu_name)))
          end if
-         
+
          ! Deallocate
          deallocate(x,y,z)
-         
+
       end block share_grid
-      
+
       ! Second step is to make destination partition map available to all
       share_partition: block
          integer :: ierr,n
          integer, dimension(:), allocatable :: diproc,djproc,dkproc
-         
+
          ! Destination root process extracts partition
          if (this%rank.eq.this%droot) then
             this%dnproc=this%dst%nproc
             this%dnpx=this%dst%npx; this%dnpy=this%dst%npy; this%dnpz=this%dst%npz;
          end if
-         
+
          ! Broadcast it to our group
          call MPI_BCAST(this%dst%npx,  1,MPI_INTEGER,this%droot,this%comm,ierr)
          call MPI_BCAST(this%dst%npy,  1,MPI_INTEGER,this%droot,this%comm,ierr)
          call MPI_BCAST(this%dst%npz,  1,MPI_INTEGER,this%droot,this%comm,ierr)
          call MPI_BCAST(this%dst%nproc,1,MPI_INTEGER,this%droot,this%comm,ierr)
-         
+
          ! Prepare communication arrays
          allocate(diproc(0:this%nproc-1),djproc(0:this%nproc-1),dkproc(0:this%nproc-1))
-         
+
          ! Provide a default iproc/jproc/kproc to processors without dst grid
          if (.not.this%got_dst) then
             this%dst%iproc=0
             this%dst%jproc=0
             this%dst%kproc=0
          end if
-         
+
          ! Allgather the rank->(iproc,jproc,kproc) info
          call MPI_ALLGATHER(this%dst%iproc,1,MPI_INTEGER,diproc,1,MPI_INTEGER,this%comm,ierr)
          call MPI_ALLGATHER(this%dst%jproc,1,MPI_INTEGER,djproc,1,MPI_INTEGER,this%comm,ierr)
          call MPI_ALLGATHER(this%dst%kproc,1,MPI_INTEGER,dkproc,1,MPI_INTEGER,this%comm,ierr)
-         
+
          ! Allocate the destination rankmap
          allocate(this%rankmap(this%dnpx,this%dnpy,this%dnpz))
-         
+
          ! Finally, flip the rankmap data
          do n=0,this%nproc-1
             if (diproc(n).gt.0) then
                this%rankmap(diproc(n),djproc(n),dkproc(n))=n
             end if
          end do
-         
+
          ! Deallocate communication arrays
          deallocate(diproc,djproc,dkproc)
-         
+
       end block share_partition
-      
+
       ! Now the src processors identify all dst points that belong to them
       find_dst_points: block
          integer :: i,j,k,count,qx,rx,qy,ry,qz,rz
          real(WP), dimension(3) :: pt
          integer , dimension(3) :: coords
-         
+
          ! Initialize counter
          this%nsend=0
-         
+
          ! Only the src processors need to work here
          if (this%got_src) then
-            
+
             ! Traverse the entire dst mesh and count points that can be interpolated
             do k=this%dst%kmino,this%dst%kmaxo
                do j=this%dst%jmino,this%dst%jmaxo
@@ -312,21 +298,21 @@
                   end do
                end do
             end do
-            
+
             ! Continue only if points where found
             if (this%nsend.gt.0) then
-               
+
                ! Allocate storage for both ind, rk, and w
                allocate(this%srcind(3,this%nsend))
                allocate(this%w(3,this%nsend))
                allocate(rk(this%nsend))
                allocate(dstind(3,this%nsend))
-               
+
                ! Get ready to find the dst rank
                qx=this%dst%nx/this%dnpx; rx=mod(this%dst%nx,this%dnpx);
                qy=this%dst%ny/this%dnpy; ry=mod(this%dst%ny,this%dnpy);
                qz=this%dst%nz/this%dnpz; rz=mod(this%dst%nz,this%dnpz);
-               
+
                ! Traverse the entire dst mesh and identify points that can be interpolated
                count=0
                do k=this%dst%kmino,this%dst%kmaxo
@@ -353,9 +339,9 @@
                         case ('z'); call get_weights_and_indices_z(this%src,pt,this%src%imin_,this%src%jmin_,this%src%kmin_,this%w(:,count),this%srcind(:,count))
                         end select
                         ! Find coords of the dst processor
-                        coords(1)=0; do while (i.ge.this%dst%imin+(coords(1)+1)*qx+min(coords(1)+1,rx).and.coords(1)+1.lt.this%dnpx); coords(1)=coords(1)+1; end do
-                        coords(2)=0; do while (j.ge.this%dst%jmin+(coords(2)+1)*qy+min(coords(2)+1,ry).and.coords(2)+1.lt.this%dnpy); coords(2)=coords(2)+1; end do
-                        coords(3)=0; do while (k.ge.this%dst%kmin+(coords(3)+1)*qz+min(coords(3)+1,rz).and.coords(3)+1.lt.this%dnpz); coords(3)=coords(3)+1; end do
+                        coords(1)=0; do while (i.ge.this%dst%imin+(coords(1)+1)*qx+min(coords(1)+1,rx).and.coords(1)+1.lt.this%dst%npx); coords(1)=coords(1)+1; end do
+                        coords(2)=0; do while (j.ge.this%dst%jmin+(coords(2)+1)*qy+min(coords(2)+1,ry).and.coords(2)+1.lt.this%dst%npy); coords(2)=coords(2)+1; end do
+                        coords(3)=0; do while (k.ge.this%dst%kmin+(coords(3)+1)*qz+min(coords(3)+1,rz).and.coords(3)+1.lt.this%dst%npz); coords(3)=coords(3)+1; end do
                         ! Convert into a rank and store
                         rk(count)=this%rankmap(coords(1)+1,coords(2)+1,coords(3)+1)
                         ! Also store the dstind
@@ -363,40 +349,40 @@
                      end do
                   end do
                end do
-               
+
             end if
-            
-         end if
-         
+
+         end if
+
       end block find_dst_points
-      
+
       ! Next step is to sort our data by recipient
       sort_communication: block
          integer :: n,ierr
-         
+
          ! First brute-force quick-sort our data by dst recipient
          if (this%nsend.gt.0) call qs_commdata(rk,dstind,this%srcind,this%w)
-         
+
          ! Allocate and zero out per processor counters
          allocate(this%nsend_proc(0:this%nproc-1)); this%nsend_proc=0
          allocate(this%nrecv_proc(0:this%nproc-1)); this%nrecv_proc=0
-         
+
          ! Loop through identified points and count
          do n=1,this%nsend
             this%nsend_proc(rk(n))=this%nsend_proc(rk(n))+1
          end do
-         
+
          ! We are done using rk
          if (this%nsend.gt.0) deallocate(rk)
-         
+
          ! Prepare information about who receives what from whom
          do n=0,this%nproc-1
             call MPI_gather(this%nsend_proc(n),1,MPI_INTEGER,this%nrecv_proc,1,MPI_INTEGER,n,this%comm,ierr)
          end do
-         
+
          ! Set size of receive buffer
          this%nrecv=sum(this%nrecv_proc)
-         
+
          ! We need to generate displacements
          allocate(this%nsend_disp(0:this%nproc-1)); this%nsend_disp=0
          allocate(this%nrecv_disp(0:this%nproc-1)); this%nrecv_disp=0
@@ -404,9 +390,9 @@
             this%nsend_disp(n)=this%nsend_disp(n-1)+this%nsend_proc(n-1)
             this%nrecv_disp(n)=this%nrecv_disp(n-1)+this%nrecv_proc(n-1)
          end do
-         
+
       end block sort_communication
-      
+
       ! Communicate dstind to dst processors so they know what to expect
       share_dstind: block
          integer :: ierr
@@ -429,7 +415,7 @@
          ! We are done using dstind
          if (this%nsend.gt.0) deallocate(dstind)
       end block share_dstind
-      
+
       ! For visualization, create coupling field=0 if not overlap was found, 1 if overlap was found
       viz_overlap: block
          integer :: n
@@ -442,11 +428,11 @@
             end do
          end if
       end block viz_overlap
-      
+
       ! Final step is to allocate the data storage
       allocate(this%data_send(this%nsend))
       allocate(this%data_recv(this%nrecv))
-      
+
       ! Log/screen output
       logging: block
          use, intrinsic :: iso_fortran_env, only: output_unit
@@ -460,10 +446,10 @@
             if (verbose.gt.0) call log(message)
          end if
       end block logging
-      
+
    end subroutine initialize
-   
-   
+
+
    !> Routine that interpolates src data to the send storage - to be called by processors in src_group
    subroutine push(this,A)
       implicit none
@@ -481,8 +467,8 @@
            &                                                    (1.0_WP-this%w(1,n))*A(this%srcind(1,n)  ,this%srcind(2,n)  ,this%srcind(3,n)  )))
       end do
    end subroutine push
-   
-   
+
+
    !> Routine that pulls dst data from the receive storage - to be called by processors in dst_group
    subroutine pull(this,A)
       implicit none
@@ -496,8 +482,8 @@
       ! Sync it before returning
       call this%dst%sync(A)
    end subroutine pull
-   
-   
+
+
    !> Routine that transfers the data from src to dst - both src_group and dst_group processors need to call
    subroutine transfer(this)
       use parallel, only: MPI_REAL_WP
@@ -506,8 +492,8 @@
       integer :: ierr
       call MPI_ALLtoALLv(this%data_send,this%nsend_proc,this%nsend_disp,MPI_REAL_WP,this%data_recv,this%nrecv_proc,this%nrecv_disp,MPI_REAL_WP,this%comm,ierr)
    end subroutine transfer
-   
-   
+
+
    !> Private subroutine that finds weights w for the trilinear interpolation from cell centers
    !> to the provided position pos in the vicinity of cell i0,j0,k0 on pgrid pg
    subroutine get_weights_and_indices_c(pg,pos,i0,j0,k0,w,ind)
@@ -537,8 +523,8 @@
       ! Return the indices too
       ind=[i,j,k]
    end subroutine get_weights_and_indices_c
-   
-   
+
+
    !> Private subroutine that finds weights w for the trilinear interpolation from x-faces
    !> to the provided position pos in the vicinity of cell i0,j0,k0 on pgrid pg
    subroutine get_weights_and_indices_x(pg,pos,i0,j0,k0,w,ind)
@@ -568,8 +554,8 @@
       ! Return the indices too
       ind=[i,j,k]
    end subroutine get_weights_and_indices_x
-   
-   
+
+
    !> Private subroutine that finds weights w for the trilinear interpolation from y-faces
    !> to the provided position pos in the vicinity of cell i0,j0,k0 on pgrid pg
    subroutine get_weights_and_indices_y(pg,pos,i0,j0,k0,w,ind)
@@ -599,8 +585,8 @@
       ! Return the indices too
       ind=[i,j,k]
    end subroutine get_weights_and_indices_y
-   
-   
+
+
    !> Private subroutine that finds weights w for the trilinear interpolation from z-faces
    !> to the provided position pos in the vicinity of cell i0,j0,k0 on pgrid pg
    subroutine get_weights_and_indices_z(pg,pos,i0,j0,k0,w,ind)
@@ -630,8 +616,8 @@
       ! Return the indices too
       ind=[i,j,k]
    end subroutine get_weights_and_indices_z
-   
-   
+
+
    !> Specialized quicksort driver for our communication data
    recursive subroutine qs_commdata(rk,dstind,srcind,w)
       implicit none
@@ -646,8 +632,8 @@
          call qs_commdata(rk(imark:       ),dstind(:,imark:       ),srcind(:,imark:       ),w(:,imark:       ))
       end if
    end subroutine qs_commdata
-   
-   
+
+
    !> Specialized quicksort partitioning
    subroutine qs_partition(rk,dstind,srcind,w,marker)
       implicit none
@@ -687,6 +673,6 @@
          end if
       end do
    end subroutine qs_partition
-   
+
 
 end module coupler_class